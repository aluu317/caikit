--- conflicted
+++ resolved
@@ -426,18 +426,13 @@
         jsondata=stream_type.JsonData(data=[100, 120])
     ).to_proto()
 
-<<<<<<< HEAD
-    train_request = sample_train_service.messages.BlocksOtherTaskOtherBlockTrainRequest(
-        model_name="Bar Training",
-        sample_inputsampleinputtype=SampleInputType(name="Gabe").to_proto(),
-        batch_size=100,
-        training_data=training_data,
-=======
     train_request = (
         sample_train_service.messages.ModulesOtherTaskOtherModuleTrainRequest(
-            model_name="Bar Training", batch_size=100, training_data=training_data
-        )
->>>>>>> 731e4080
+            model_name="Bar Training",
+            sample_inputsampleinputtype=SampleInputType(name="Gabe").to_proto(),
+            batch_size=100,
+            training_data=training_data,
+        )
     )
     caikit.core_request = build_caikit_library_request_dict(
         train_request,
