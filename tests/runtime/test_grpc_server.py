--- conflicted
+++ resolved
@@ -936,32 +936,6 @@
             }
 
 
-<<<<<<< HEAD
-def test_out_of_range_port(sample_inference_service):
-    """Test that the server can use a port outside of the default 8888-9000
-    range
-    """
-    free_high_port = RuntimeGRPCServer._find_port(50000, 60000)
-    with temp_config(
-        {
-            "runtime": {
-                "grpc": {
-                    "port": free_high_port,
-                },
-                "find_available_ports": False,
-            }
-        },
-        merge_strategy="merge",
-    ):
-        with runtime_grpc_test_server(
-            inference_service=sample_inference_service,
-            training_service=None,
-        ) as server:
-            _assert_connection(grpc.insecure_channel(f"localhost:{free_high_port}"))
-
-
-=======
->>>>>>> 5255522b
 def test_reflection_enabled(runtime_grpc_server):
     """This pings the reflection API to ensure we can list the caikit services that are running"""
     # See https://github.com/grpc/grpc/blob/master/doc/python/server_reflection.md
